--- conflicted
+++ resolved
@@ -116,15 +116,9 @@
 }
 
 impl Store {
-<<<<<<< HEAD
-    /// Creates a [Store] with a [MemQuadStorage] as backing storage.
-    pub fn new() -> Store {
-        Self::default()
-=======
     /// Creates a [Store] with the given [RdfFusionContext].
     pub fn new(context: RdfFusionContext) -> Store {
         Self { context }
->>>>>>> 9362e715
     }
 
     /// Creates a [Store] with a [MemQuadStorage] as backing storage using the given `config` and
