--- conflicted
+++ resolved
@@ -4,17 +4,13 @@
 mod rdf_term_builder;
 pub mod scalars;
 mod udfs;
-<<<<<<< HEAD
-mod dispatch_quaternary;
-mod logical;
-=======
 #[macro_use]
 mod macros;
 mod write_enc_term;
 mod from_encoded_term;
 mod dispatch;
 mod query_evaluation;
->>>>>>> 700b8443
+mod logical;
 
 use crate::{COL_GRAPH, COL_OBJECT, COL_PREDICATE, COL_SUBJECT};
 use datafusion::arrow::datatypes::{Field, Schema, SchemaRef};
@@ -24,12 +20,7 @@
 
 // Functions
 pub use encoding::*;
-<<<<<<< HEAD
-pub use functional_forms::*;
 pub use logical::*;
-pub use numeric::*;
-=======
->>>>>>> 700b8443
 pub use query_evaluation::*;
 pub use rdf_ops::*;
 pub use udfs::*;
