--- conflicted
+++ resolved
@@ -222,38 +222,6 @@
         Ok(())
     }
 
-<<<<<<< HEAD
-    #[test]
-    fn test_boolean_eliminates_coalesce_in_filter() -> DFResult<()> {
-        let context = create_context();
-        let schema = make_schema(EncodingName::PlainTerm, false, true);
-        let expr = RdfFusionExprBuilderContext::new(&context, &schema)
-            .try_create_builder(col("column1"))?
-            .bound()?
-            .build_effective_boolean_value()?;
-        let expr = Expr::ScalarFunction(ScalarFunction {
-            func: coalesce(),
-            args: vec![expr, lit(ScalarValue::Boolean(Some(false)))],
-        });
-
-        // Ensure the builder is not optimizing
-        assert_eq!(
-            expr.to_string(),
-            "coalesce(EBV(BOUND(column1)), Boolean(false))"
-        );
-
-        let plan = create_plan(&schema).filter(expr)?.build()?;
-        let rule = SimplifySparqlExpressionsRule::new();
-        let rewritten = rule.rewrite(plan, &OptimizerContext::new()).unwrap();
-        assert_snapshot!(rewritten.data, @r"
-        Filter: EBV(BOUND(column1))
-          EmptyRelation: rows=0
-        ");
-        Ok(())
-    }
-
-=======
->>>>>>> b864ad30
     fn execute_test_for_builtin(
         schema: &DFSchemaRef,
         builtin: BuiltinName,
