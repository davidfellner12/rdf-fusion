--- conflicted
+++ resolved
@@ -2,6 +2,7 @@
 use anyhow::Context;
 use datafusion::physical_plan::displayable;
 use insta::assert_snapshot;
+use rdf_fusion::store::Store;
 use rdf_fusion::{QueryExplanation, QueryOptions};
 use rdf_fusion_bench::benchmarks::Benchmark;
 use rdf_fusion_bench::benchmarks::bsbm::{
@@ -12,30 +13,26 @@
 use std::path::PathBuf;
 
 #[tokio::test]
-<<<<<<< HEAD
-pub async fn initial_logical_plan_bsbm_explore() {
-    for_all_explanations(|name, explanation| {
-        assert_snapshot!(
-            format!("{name} (Initial)"),
-            canonicalize_uuids(&explanation.initial_logical_plan.to_string())
-        );
-
-=======
 pub async fn optimized_logical_plan_bsbm_explore() {
     for_all_explanations(|name, explanation| {
->>>>>>> 1b354507
         assert_snapshot!(
             format!("{name} (Optimized)"),
             canonicalize_uuids(&explanation.optimized_logical_plan.to_string())
-        );
+        )
+    })
+    .await;
+}
 
+#[tokio::test]
+pub async fn execution_plan_bsbm_explore() {
+    for_all_explanations(|name, explanation| {
         let string = displayable(explanation.execution_plan.as_ref())
             .indent(false)
             .to_string();
         assert_snapshot!(
             format!("{name} (Execution Plan)"),
             canonicalize_uuids(&string)
-        );
+        )
     })
     .await;
 }
